--- conflicted
+++ resolved
@@ -16,11 +16,7 @@
   RetryStrategy,
 } from '../types';
 import { AXIOS_RETRYER_REQUEST_PRIORITIES, RETRY_MODES } from '../types';
-<<<<<<< HEAD
-import { DefaultRetryStrategy } from './strategies/DefaultRetryStrategy';
-=======
 import { RetryLogger } from '../services/logger';
->>>>>>> 40e9f3d2
 import { RequestQueue } from './requestQueue';
 import { DefaultRetryStrategy } from './strategies/DefaultRetryStrategy';
 import { InMemoryRequestStore } from '../store/InMemoryRequestStore';
@@ -169,15 +165,9 @@
     return `${urlPart}-${timestamp}-${random}-${++this.requestIndex}`;
   }
 
-<<<<<<< HEAD
-  private setupInterceptors(): void {
-    this.logger.debug('Setting up Axios interceptors');
-    this.axiosInternalInstance.interceptors.request.use(
-=======
   private setupInterceptors = (): void => {
     this.logger.debug('Setting up Axios interceptors');
     this.requestInterceptorId = this.axiosInternalInstance.interceptors.request.use(
->>>>>>> 40e9f3d2
       this.onRequest as (
         value: InternalAxiosRequestConfig<unknown>,
       ) => InternalAxiosRequestConfig<unknown> | Promise<InternalAxiosRequestConfig<unknown>>,
@@ -554,14 +544,11 @@
 
     plugin.initialize(this);
 
-<<<<<<< HEAD
-=======
     //add interceptors after the plugin initialization
     if (beforeRetryerInterceptors) {
       this.setupInterceptors();
     }
 
->>>>>>> 40e9f3d2
     this.logger.log('Plugin registered', {
       name: plugin.name,
       version: plugin.version,
