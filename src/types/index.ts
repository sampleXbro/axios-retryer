import type { AxiosError, AxiosInstance, AxiosRequestConfig } from 'axios';

import type { RetryManager } from '../core/RetryManager';

/**
 *  manual - After each request failure, Axios throws the rejected promise
 *  immediately to allow us to retry failed requests manually using {@link RetryManager.retryFailedRequests}
 *
 *  automatic - Automatic retry according to retry strategy and number of retries.
 *  After retires are completed we can retry the failed requests manually using {@link RetryManager.retryFailedRequests}
 * */

export const RETRY_MODES = {
  AUTOMATIC: 'automatic',
  MANUAL: 'manual',
} as const;

export type RetryMode = (typeof RETRY_MODES)[keyof typeof RETRY_MODES];

export const AXIOS_RETRYER_REQUEST_PRIORITIES = {
  CRITICAL: 4,
  HIGHEST: 3,
  HIGH: 2,
  MEDIUM: 1,
  LOW: 0,
} as const;

export type AxiosRetryerRequestPriority =
  (typeof AXIOS_RETRYER_REQUEST_PRIORITIES)[keyof typeof AXIOS_RETRYER_REQUEST_PRIORITIES];

export const AXIOS_RETRYER_BACKOFF_TYPES = {
  STATIC: 0,
  LINEAR: 1,
  EXPONENTIAL: 2,
} as const;

export type AxiosRetryerBackoffType = (typeof AXIOS_RETRYER_BACKOFF_TYPES)[keyof typeof AXIOS_RETRYER_BACKOFF_TYPES];

/**
 * Hooks to interact with RetryManager's lifecycle and states.
 */
export interface RetryHooks {
  /**
   * Triggered when the retry process begins.
   */
  onRetryProcessStarted?: () => void;

  /**
   * Triggered before each retry attempt.
   * @param config The Axios request configuration being retried.
   */
  beforeRetry?: (config: AxiosRequestConfig) => void;

  /**
   * Triggered after a retry attempt.
   * @param config The Axios request configuration being retried.
   * @param success Whether the retry was successful.
   */
  afterRetry?: (config: AxiosRequestConfig, success: boolean) => void;

  /**
   * Triggered for each failed retry attempt.
   * @param config The failed Axios request configuration.
   */
  onFailure?: (config: AxiosRequestConfig) => void;

  /**
   * Triggered when all retries are completed.
   * @param metrics Metrics about retry performance.
   */
  onRetryProcessFinished?: (metrics: AxiosRetryerMetrics) => void;

  /**
   * Triggered when a request is removed from the store due to storage limits.
   * @param request The removed Axios request configuration.
   */
  onRequestRemovedFromStore?: (request: AxiosRequestConfig) => void;

  /**
   * Triggered when a critical request fails.
   * A critical request is defined by {@link RetryManagerOptions.blockingQueueThreshold}.
   */
  onCriticalRequestFailed?: () => void;
  /**
   * Triggered when a request cancelled.
   * @param requestId Id of the cancelled request.
   */
  onRequestCancelled?: (requestId: string) => void;
  /**
   * Triggered when metrics updated.
   * @param metrics Axios Retryer metrics object.
   */
  onMetricsUpdated?: (metrics: AxiosRetryerMetrics) => void;
}

export interface RetryManagerOptions {
  /**
   * The mode of retrying requests.
   * - 'automatic': Automatically retry requests that meet the retry conditions.
   * - 'manual': No automatic retries; manual retries must be triggered.
   *
   * @default 'automatic'
   *
   * @example
   * mode: 'automatic'
   * Requests will retry automatically if conditions are met.
   */
  mode: RetryMode;

  /**
   * The maximum number of retries for requests in 'automatic' mode.
   *
   * @default 3
   *
   * @example
   * retries: 5
   * Requests will retry up to 5 times if retry conditions are met.
   */
  retries?: number;

  /**
   * Custom retry strategy implementation.
   * Provide your class implementing the `RetryStrategy` interface to define custom retry logic.
   *
   * @example
   * retryStrategy: new CustomRetryStrategy()
   */
  retryStrategy?: RetryStrategy;

  /**
   * Hooks to interact with the internal states of the RetryManager.
   * These hooks can be used to add custom behavior at different stages of the retry process.
   *
   * @example
   * hooks: {
   *   onRetryProcessStarted: () => console.log('Retry process started'),
   *   onFailure: (config) => console.log('Request failed', config),
   * }
   */
  hooks?: RetryHooks;

  /**
   * Custom Axios instance to use for making requests.
   * If not provided, a default Axios instance is created.
   *
   * @example
   * axiosInstance: axios.create({ baseURL: 'https://api.example.com' })
   */
  axiosInstance?: AxiosInstance;

  /**
   * Whether to throw an error if all retry attempts fail.
   * If `true`, an error is thrown after the last retry fails.
   *
   * @default true
   *
   * @example
   * throwErrorOnFailedRetries: false
   * Allows requests to resolve with null instead of throwing an error.
   */
  throwErrorOnFailedRetries?: boolean;

  /**
   * Whether to throw an error if any request is canceled.
   * If `true`, canceled requests will result in an error being thrown.
   *
   * @default true
   *
   * @example
   * throwErrorOnCancelRequest: false
   * Prevents errors when requests are canceled intentionally.
   */
  throwErrorOnCancelRequest?: boolean;

  /**
   * Enable or disable debug mode.
   * If enabled, detailed logs are printed for debugging purposes.
   *
   * @default false
   *
   * @example
   * debug: true
   * Logs detailed retry and request handling information.
   */
  debug?: boolean;
  /**
   * Status codes or ranges of status codes that are considered retryable.
   *
   * @example
   * retryableStatuses: [408, 429, [500, 599]]
   * This allows retrying requests with status codes 408, 429, and any status code between 500 and 599 (inclusive).
   */
  retryableStatuses?: (number | [number, number])[];

  /**
   * HTTP methods that are considered retryable.
   *
   * @example
   * retryableMethods: ['get', 'head', 'options']
   * Only requests using these methods will be retried.
   */
  retryableMethods?: string[];

  /**
   * The backoff strategy used to calculate the delay between retries.
   *
   * @type {'static' | 'linear' | 'exponential'}
   * @default 'exponential'
   *
   * @example
   * backoffType: 'exponential'
   * Delays double with each retry attempt: 1s, 2s, 4s, etc.
   */
  backoffType?: AxiosRetryerBackoffType;

  /**
   * The maximum number of requests to store in the internal request store.
   * Older requests will be removed when the store reaches its limit.
   *
   * @default 200
   *
   * @example
   * maxRequestsToStore: 300
   * Allows storing up to 300 requests in memory.
   */
  maxRequestsToStore?: number;

  /**
   * The maximum number of requests that can be processed concurrently.
   *
   * @default 5
   *
   * @example
   * maxConcurrentRequests: 10
   * Allows up to 10 requests to be processed simultaneously.
   */
  maxConcurrentRequests?: number;

  /**
   * The delay (in milliseconds) before processing each request in the queue.
   * This delay applies to all enqueued requests.
   *
   * @default 100
   *
   * @example
   * queueDelay: 200
   * Adds a 200ms delay between dequeued requests.
   */
  queueDelay?: number;

  /**
   * The priority level threshold for blocking other requests.
   * Requests with priority greater than or equal to this value will block lower-priority requests
   * until they are resolved or retried to their maximum attempts.
   *
   * @default undefined (No threshold is set by default)
   *
   * @example
   * blockingQueueThreshold: 3
   * Requests with priority >= 3 (critical) block lower-priority requests until resolved.
   */
  blockingQueueThreshold?: AxiosRetryerRequestPriority;
}

/**
<<<<<<< HEAD
 * Extended AxiosRequestConfig with Retryer params
 * */
// export interface AxiosRetryerRequestConfig extends AxiosRequestConfig {
//   __retryAttempt?: number;
//   __requestRetries?: number;
//   __requestMode?: RetryMode;
//   __requestId?: string;
//   __abortController?: AbortController;
//   __isRetrying?: boolean;
//   __priority?: AxiosRetryerRequestPriority;
//   __timestamp?: number;
// }

/**
=======
>>>>>>> ddcf8dec
 * AxiosRetryer metrics
 * */
export interface AxiosRetryerMetrics {
  totalRequests: number;
  successfulRetries: number;
  failedRetries: number;
  completelyFailedRequests: number;
  canceledRequests: number;
}

/**
 * By implementing this interface, we can write our own custom retry logic
 * */
export interface RetryStrategy {
  /**
   * Add any logic here to determine that the error is retryable
   * @returns boolean
   * */
  getIsRetryable(error: AxiosError): boolean;
  /**
   * Add any logic here to determine that the request should be retried.
   * @returns boolean
   * */
  shouldRetry(error: AxiosError, attempt: number, maxRetries: number): boolean;
  /**
   * Add any logic here to get the retry delay on each attempt.
   * @returns number
   * */
  getDelay(attempt: number, maxRetries: number): number;
}

/**
 * By implementing this interface, we can write our own custom request store
 * */
export interface RequestStore {
  /**
   * Add a request config to the store
   * */
  add(request: AxiosRequestConfig): void;
  /**
   * Remove a request config to the store
   * */
  remove(request: AxiosRequestConfig): void;
  /**
   * Get all request configs from the store
   * */
  getAll(): AxiosRequestConfig[];
  /**
   * Clear request store
   * */
  clear(): void;
}

/**
 * AxiosRetryer plugin interface that can be attached with {@link RetryManager.use}
 * */
export interface RetryPlugin {
  /**
   * Plugin name. Should be unique
   * */
  name: string;
  /**
   * Plugin version (e.g. 1.0.0)
   * */
  version: string;
  /**
   * Called when the plugin is attached and initialized
   * @param manager RetryManager instance
   * */
  initialize: (manager: RetryManager) => void;
  /**
   * RetryManager lifecycle hooks {@link RetryHooks}
   * */
  hooks?: RetryHooks;
}<|MERGE_RESOLUTION|>--- conflicted
+++ resolved
@@ -263,23 +263,6 @@
 }
 
 /**
-<<<<<<< HEAD
- * Extended AxiosRequestConfig with Retryer params
- * */
-// export interface AxiosRetryerRequestConfig extends AxiosRequestConfig {
-//   __retryAttempt?: number;
-//   __requestRetries?: number;
-//   __requestMode?: RetryMode;
-//   __requestId?: string;
-//   __abortController?: AbortController;
-//   __isRetrying?: boolean;
-//   __priority?: AxiosRetryerRequestPriority;
-//   __timestamp?: number;
-// }
-
-/**
-=======
->>>>>>> ddcf8dec
  * AxiosRetryer metrics
  * */
 export interface AxiosRetryerMetrics {
