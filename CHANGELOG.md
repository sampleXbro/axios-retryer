--- conflicted
+++ resolved
@@ -2,8 +2,6 @@
 
 All notable changes to this project will be documented in this file.
 
-<<<<<<< HEAD
-=======
 ## 1.4.4 - 13.04.2025
 - **Fixed CachingPlugin**: Fixed bugs in the CachingPlugin's `runCacheCleanup` method:
   - Fixed issue with maxItems enforcement where oldest items weren't properly removed
@@ -11,7 +9,6 @@
   - Fixed edge cases with expired items not being properly cleaned up
 - **Improved Test Suite**: Fixed and improved tests for CachingPlugin to avoid timing issues and race conditions
 
->>>>>>> aac42693
 ## 1.4.2 - 09.04.2025
 - **Tree-Shakeable React Hooks**: Removed temporarily
 
