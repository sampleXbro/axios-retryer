name: CI/CD Workflow

on:
  push:
    branches:
      - main # Trigger workflow on pushes to the main branch
      - develop # Trigger workflow on pushes to the develop branch
  pull_request:
    branches:
      - main
      - develop
  release:
    types:
      - published # Trigger only when a release is published

jobs:
  ci:
    name: CI (Tests & Linting)
    runs-on: ubuntu-latest
    if: github.ref_name == 'develop'

    steps:
      # 1. Checkout the code
      - name: Checkout code
        uses: actions/checkout@v3

      # 2. Set up Node.js
      - name: Set up Node.js
        uses: actions/setup-node@v3
        with:
          node-version: 18
          cache: 'npm'

      # 3. Install dependencies
      - name: Install dependencies
        run: npm install

      # 4. Run tests
      - name: Run tests
        run: npm test

  publish:
    name: Publish to npm
    runs-on: ubuntu-latest
    if: github.event.release.target_commitish == 'main' && github.event_name == 'release' && github.event.action == 'published' # Only run on the main branch and after release is published

    steps:
      # 1. Checkout the code
      - name: Checkout code
        uses: actions/checkout@v3

      # 2. Set up Node.js
      - name: Set up Node.js
        uses: actions/setup-node@v3
        with:
          node-version: 18
          cache: 'npm'

      # 3. Install dependencies
      - name: Install dependencies
        run: npm install

      # 4. Run tests
      - name: Run tests
        run: npm test

      # 5. Bump version and publish to npm
      # temporarily removed - npm version patch -m "Bump version to %s [ci skip]"
      - name: Publish to npm
        env:
          NODE_AUTH_TOKEN: ${{ secrets.NPM_TOKEN }}
        run: |
<<<<<<< HEAD
          echo "//registry.npmjs.org/:_authToken=${NPM_TOKEN}" > ~/.npmrc 
=======
          echo "//registry.npmjs.org/:_authToken=${NODE_AUTH_TOKEN}" > ~/.npmrc 
>>>>>>> f0f2dddd
          npm publish --access public --loglevel verbose<|MERGE_RESOLUTION|>--- conflicted
+++ resolved
@@ -70,9 +70,5 @@
         env:
           NODE_AUTH_TOKEN: ${{ secrets.NPM_TOKEN }}
         run: |
-<<<<<<< HEAD
-          echo "//registry.npmjs.org/:_authToken=${NPM_TOKEN}" > ~/.npmrc 
-=======
           echo "//registry.npmjs.org/:_authToken=${NODE_AUTH_TOKEN}" > ~/.npmrc 
->>>>>>> f0f2dddd
           npm publish --access public --loglevel verbose