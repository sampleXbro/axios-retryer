const { RetryManager } = require('../dist/index.cjs');
const { performance } = require('perf_hooks');

// Total number of requests to process
const totalRequests = 10000;
// Record the start time globally so that event handlers can use it
const start = performance.now();

// Initialize the retry manager with a maximum of 100 concurrent requests
const manager = new RetryManager({ maxConcurrentRequests: 100 });

// Event listener for when a retry is about to occur.
// This logs the current number of in-progress requests.
manager.on('beforeRetry', () => {
  console.log(`CONCURRENT REQUESTS: ${manager.requestQueue.inProgressCount}`);
});

<<<<<<< HEAD
=======
// Event listener for when the entire retry process is finished.
// This logs aggregated metrics along with the elapsed time.
>>>>>>> 40e9f3d2
manager.on('onRetryProcessFinished', () => {
  const metrics = manager.getMetrics();
  console.log(
    `(Event) Processed ${totalRequests} requests in ${performance.now() - start}ms`
  );
  console.log(`Metrics: ${JSON.stringify(metrics, null, 2)}`);
  console.log(`Active requests: ${manager.activeRequests.size}`);
  console.log(`Requests store count: ${manager.requestStore.getAll().length}`);
});

// Main benchmark runner function
async function runBenchmark() {
  // Generate an array of promises representing each HTTP GET request.
  // Each request targets a URL that returns a status code between 200 and 599.
  const requests = Array.from({ length: totalRequests }).map((_, i) => {
    const status = 200 + (i % 400); // Cycles through status codes 200-599
    return manager.axiosInstance
      .get(`https://httpbin.org/status/${status}`, {
        __priority: i % 5 // Mixed priorities from 0 to 4
      })
      .catch((err) => {
        // Optionally log individual errors here if needed.
        // For now, simply return the error so Promise.all doesn't reject early.
        return err;
      });
  });

  // Wait until all requests have been processed.
  await Promise.all(requests);

  // Once done, compute and log the final metrics.
  const elapsedTime = performance.now() - start;
  console.log(`\nProcessed ${totalRequests} requests in ${elapsedTime.toFixed(2)}ms`);
}

// Run the benchmark and catch any unexpected errors.
runBenchmark().catch((err) => {
  console.error('Benchmark failed:', err);
});<|MERGE_RESOLUTION|>--- conflicted
+++ resolved
@@ -15,11 +15,8 @@
   console.log(`CONCURRENT REQUESTS: ${manager.requestQueue.inProgressCount}`);
 });
 
-<<<<<<< HEAD
-=======
 // Event listener for when the entire retry process is finished.
 // This logs aggregated metrics along with the elapsed time.
->>>>>>> 40e9f3d2
 manager.on('onRetryProcessFinished', () => {
   const metrics = manager.getMetrics();
   console.log(
